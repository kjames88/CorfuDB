--- conflicted
+++ resolved
@@ -337,18 +337,15 @@
     @SuppressWarnings("unchecked")
     public void multipleTXesAreApplied()
             throws Exception {
-<<<<<<< HEAD
-        Map<String, String> testMap = getRuntime().getObjectsView()
-                .build()
-                .setStreamName("test")
-                .setTypeToken(new TypeToken<SMRMap<String, String>>() {})
-                .open();
-
-        IntStream.range(0, 10).asLongStream()
-=======
-        Map<String, String> testMap = getRuntime().getObjectsView().open(UUID.randomUUID(), SMRMap.class);
+
+        Map<String, String> testMap = getRuntime().getObjectsView()
+                .build()
+                .setStreamName("test")
+                .setTypeToken(new TypeToken<SMRMap<String, String>>() {})
+                .open();
+
         IntStream.range(0, PARAMETERS.NUM_ITERATIONS_LOW).asLongStream()
->>>>>>> fdc327b6
+
                 .forEach(l -> {
                     try {
                         assertThat(testMap)
@@ -374,18 +371,14 @@
     @SuppressWarnings("unchecked")
     public void multipleTXesAreAppliedWOAccessors()
             throws Exception {
-<<<<<<< HEAD
-        Map<String, String> testMap = getRuntime().getObjectsView()
-                .build()
-                .setStreamName("test")
-                .setTypeToken(new TypeToken<SMRMap<String, String>>() {})
-                .open();
-
-        IntStream.range(0, 10).asLongStream()
-=======
-        Map<String, String> testMap = getRuntime().getObjectsView().open(UUID.randomUUID(), SMRMap.class);
+
+        Map<String, String> testMap = getRuntime().getObjectsView()
+                .build()
+                .setStreamName("test")
+                .setTypeToken(new TypeToken<SMRMap<String, String>>() {})
+                .open();
+
         IntStream.range(0, PARAMETERS.NUM_ITERATIONS_LOW).asLongStream()
->>>>>>> fdc327b6
                 .forEach(l -> {
                     try {
                         getRuntime().getObjectsView().TXBegin();
